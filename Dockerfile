--- conflicted
+++ resolved
@@ -1,13 +1,7 @@
 FROM golang:1.13-alpine as base
 ENV GOOS=linux CGO_ENABLED=0 GOARCH=amd64
 RUN apk --no-cache add git
-<<<<<<< HEAD
-WORKDIR /
-COPY . /
-RUN GOOS=linux CGO_ENABLED=0 GOARCH=amd64 go build -o conftest -ldflags="-w -s" main.go
-=======
 WORKDIR /app
->>>>>>> 89eae4a7
 
 COPY go.mod .
 COPY go.sum .
