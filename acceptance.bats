--- conflicted
+++ resolved
@@ -43,14 +43,13 @@
   [ "$status" -eq 0 ]
 }
 
-<<<<<<< HEAD
 @test "Allow .rego files in the policy flag" {
   run ./conftest test -p examples/terraform/policy/base.rego examples/terraform/gke-show.json
   [ "$status" -eq 1 ]
   [[ "$output" =~ "Terraform plan will change prohibited resources in the following namespaces: google_iam, google_container" ]]
-=======
+}
+
 @test "Can parse toml files" {
   run ./conftest test -p examples/traefik/policy examples/traefik/traefik.toml
   [ "$status" -eq 1 ]
->>>>>>> b468b1f1
 }