--- conflicted
+++ resolved
@@ -64,16 +64,12 @@
 			policyPath := viper.GetString("policy")
 			regoFiles, err := policy.ReadFiles(policyPath)
 			if err != nil {
-				log.G(ctx).Fatalf("read rego files: %s", err)
+				return fmt.Errorf("read rego files: %s", err)
 			}
 
 			compiler, err := policy.BuildCompiler(regoFiles)
 			if err != nil {
-<<<<<<< HEAD
 				return fmt.Errorf("build compiler: %w", err)
-=======
-				log.G(ctx).Fatalf("build rego compiler: %s", err)
->>>>>>> 5148ed47
 			}
 
 			configurations, err := GetConfigurations(ctx, args)
