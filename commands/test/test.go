--- conflicted
+++ resolved
@@ -53,14 +53,9 @@
 
 			return nil
 		},
-<<<<<<< HEAD
-		RunE: func(cmd *cobra.Command, args []string) error {
-			out := GetOutputManager()
-
-			if viper.GetBool("update") {
-				update.NewUpdateCommand(ctx).Run(cmd, args)
-=======
-		Run: func(cmd *cobra.Command, fileList []string) {
+
+		RunE: func(cmd *cobra.Command, fileList []string) {
+      out := GetOutputManager()
 
 			// Remove any blank files from the array
 			var nonBlankFileList []string
@@ -71,13 +66,11 @@
 			}
 
 			if len(nonBlankFileList) < 1 {
-				cmd.SilenceErrors = true
-				log.G(ctx).Fatal("The first argument should be a file")
+					return fmt.Errorf("no file specified: %w", err)
 			}
 
 			if viper.GetBool("update") {
 				update.NewUpdateCommand(ctx).Run(cmd, nonBlankFileList)
->>>>>>> 3e0b8114
 			}
 
 			policyPath := viper.GetString("policy")
@@ -91,11 +84,8 @@
 				return fmt.Errorf("build compiler: %w", err)
 			}
 
-<<<<<<< HEAD
-			configurations, err := GetConfigurations(ctx, args)
-=======
 			configurations, err := GetConfigurations(ctx, nonBlankFileList)
->>>>>>> 3e0b8114
+
 			if err != nil {
 				return fmt.Errorf("get configurations: %w", err)
 			}
