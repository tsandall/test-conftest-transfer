package test

import (
	"bufio"
	"context"
	"errors"
	"fmt"
	"io"
	"io/ioutil"
	"os"
	"path/filepath"
	"regexp"
	"strings"

	"github.com/instrumenta/conftest/commands/update"
	"github.com/instrumenta/conftest/parser"
	"github.com/instrumenta/conftest/policy"
	"github.com/open-policy-agent/opa/ast"
	"github.com/open-policy-agent/opa/rego"
	"github.com/open-policy-agent/opa/topdown"
	"github.com/spf13/cobra"
	"github.com/spf13/viper"
)

var (
	denyQ                 = regexp.MustCompile("^(deny|violation)(_[a-zA-Z]+)*$")
	warnQ                 = regexp.MustCompile("^warn(_[a-zA-Z]+)*$")
	combineConfigFlagName = "combine"
)

// CheckResult describes the result of a conftest evaluation.
// warning and failure "errors" produced by rego should be considered separate
// from other classes of exceptions.
type CheckResult struct {
	Warnings  []error
	Failures  []error
	Successes []error
}

// NewTestCommand creates a new test command
func NewTestCommand(ctx context.Context) *cobra.Command {
	cmd := cobra.Command{
		Use:   "test <file> [file...]",
		Short: "Test your configuration files using Open Policy Agent",
		Args:  cobra.MinimumNArgs(1),
		PreRunE: func(cmd *cobra.Command, args []string) error {
			flagNames := []string{"fail-on-warn", "update", combineConfigFlagName, "output", "input"}
			for _, name := range flagNames {
				if err := viper.BindPFlag(name, cmd.Flags().Lookup(name)); err != nil {
					return fmt.Errorf("bind flag: %w", err)
				}
			}

			return nil
		},
		RunE: func(cmd *cobra.Command, args []string) error {
			out := GetOutputManager()

			if viper.GetBool("update") {
<<<<<<< HEAD
				update.NewUpdateCommand().Run(cmd, args)
=======
				update.NewUpdateCommand(ctx).Run(cmd, fileList)
>>>>>>> 7dbbf216
			}

			policyPath := viper.GetString("policy")
			regoFiles, err := policy.ReadFiles(policyPath)
			if err != nil {
				return fmt.Errorf("read rego files: %s", err)
			}

			compiler, err := policy.BuildCompiler(regoFiles)
			if err != nil {
				return fmt.Errorf("build compiler: %w", err)
			}

			configurations, err := GetConfigurations(ctx, args)
			if err != nil {
				return fmt.Errorf("get configurations: %w", err)
			}

			namespace := viper.GetString("namespace")

			var failures int
			if viper.GetBool(combineConfigFlagName) {
				result, err := GetResult(ctx, namespace, configurations, compiler)
				if err != nil {
					return fmt.Errorf("get combined test result: %w", err)
				}

				if isResultFailure(result) {
					failures++
				}

				if err := out.Put("Combined", result); err != nil {
					return fmt.Errorf("writing combined error: %w", err)
				}
			} else {
				for fileName, config := range configurations {
					result, err := GetResult(ctx, namespace, config, compiler)
					if err != nil {
						return fmt.Errorf("get test result: %w", err)
					}

					if isResultFailure(result) {
						failures++
					}

					if err := out.Put(fileName, result); err != nil {
						return fmt.Errorf("writing error: %w", err)
					}
				}
			}

			if err := out.Flush(); err != nil {
				return fmt.Errorf("flushing output: %w", err)
			}

			if failures > 0 {
				os.Exit(1)
			}

			return nil
		},
	}

	cmd.Flags().BoolP("fail-on-warn", "", false, "return a non-zero exit code if only warnings are found")
	cmd.Flags().BoolP("update", "", false, "update any policies before running the tests")
	cmd.Flags().BoolP(combineConfigFlagName, "", false, "combine all given config files to be evaluated together")

	cmd.Flags().StringP("output", "o", "", fmt.Sprintf("output format for conftest results - valid options are: %s", ValidOutputs()))
	cmd.Flags().StringP("input", "i", "", fmt.Sprintf("input type for given source, especially useful when using conftest with stdin, valid options are: %s", parser.ValidInputs()))

	return &cmd
}

// GetResult returns the result of testing the structured data against their policies
func GetResult(ctx context.Context, namespace string, input interface{}, compiler *ast.Compiler) (CheckResult, error) {
	warnings, err := runRules(ctx, namespace, input, warnQ, compiler)
	if err != nil {
		return CheckResult{}, err
	}

	failures, err := runRules(ctx, namespace, input, denyQ, compiler)
	if err != nil {
		return CheckResult{}, err
	}

	result := CheckResult{
		Warnings: warnings,
		Failures: failures,
	}

	return result, nil
}

// GetConfigurations parses and returns the configurations given in the file list
func GetConfigurations(ctx context.Context, fileList []string) (map[string]interface{}, error) {
	var configFiles []parser.ConfigDoc
	var fileType string

	for _, fileName := range fileList {
		var err error
		var config io.ReadCloser

		fileType, err = getFileType(viper.GetString("input"), fileName)
		if err != nil {
			return nil, fmt.Errorf("get file type: %w", err)
		}

		config, err = getConfig(fileName)
		if err != nil {
			return nil, fmt.Errorf("get config: %w", err)
		}

		configFiles = append(configFiles, parser.ConfigDoc{
			ReadCloser: config,
			Filepath:   fileName,
		})
	}

	configManager := parser.NewConfigManager(fileType)
	configurations, err := configManager.BulkUnmarshal(configFiles)
	if err != nil {
		return nil, fmt.Errorf("bulk unmarshal: %w", err)
	}

	return configurations, nil
}

func isResultFailure(result CheckResult) bool {
	return len(result.Failures) > 0 || (len(result.Warnings) > 0 && viper.GetBool("fail-on-warn"))
}

func getConfig(fileName string) (io.ReadCloser, error) {
	if fileName == "-" {
		config := ioutil.NopCloser(bufio.NewReader(os.Stdin))
		return config, nil
	}

	filePath, err := filepath.Abs(fileName)
	if err != nil {
		return nil, fmt.Errorf("get abs: %w", err)
	}

	config, err := os.Open(filePath)
	if err != nil {
		return nil, fmt.Errorf("open file: %w", err)
	}

	return config, nil
}

func getFileType(inputFileType, fileName string) (string, error) {
	if inputFileType != "" {
		return inputFileType, nil
	}

	if fileName == "-" && inputFileType == "" {
		return "yaml", nil
	}

	if fileName != "-" {
		fileType := ""
		if strings.Contains(fileName, ".") {
			fileType = strings.TrimPrefix(filepath.Ext(fileName), ".")
		} else {
			ss := strings.SplitAfter(fileName, "/")
			fileType = ss[len(ss)-1]
		}

		return fileType, nil
	}

	return "", fmt.Errorf("unsupported file type")
}

func runRules(ctx context.Context, namespace string, input interface{}, regex *regexp.Regexp, compiler *ast.Compiler) ([]error, error) {
	var totalErrors []error
	var errors []error
	var err error

	rules := getRules(ctx, regex, compiler)
	for _, rule := range rules {

		query := fmt.Sprintf("data.%s.%s", namespace, rule)

		switch input.(type) {
		case []interface{}:
			errors, err = runMultipleQueries(ctx, query, input, compiler)
		default:
			errors, err = runQuery(ctx, query, input, compiler)
		}

		if err != nil {
			return nil, err
		}

		totalErrors = append(totalErrors, errors...)
	}

	return totalErrors, nil
}

func getRules(ctx context.Context, re *regexp.Regexp, compiler *ast.Compiler) []string {
	var res []string
	for _, module := range compiler.Modules {
		for _, rule := range module.Rules {
			ruleName := rule.Head.Name.String()

			// the same rule names can be used multiple times, but
			// we only want to run the query and report results once
			if re.MatchString(ruleName) && !stringInSlice(ruleName, res) {
				res = append(res, ruleName)
			}
		}
	}

	return res
}

func stringInSlice(a string, list []string) bool {
	for _, b := range list {
		if b == a {
			return true
		}
	}

	return false
}

func runMultipleQueries(ctx context.Context, query string, inputs interface{}, compiler *ast.Compiler) ([]error, error) {
	var totalViolations []error
	for _, input := range inputs.([]interface{}) {
		violations, err := runQuery(ctx, query, input, compiler)
		if err != nil {
			return nil, fmt.Errorf("run query: %w", err)
		}

		totalViolations = append(totalViolations, violations...)
	}

	return totalViolations, nil
}

func runQuery(ctx context.Context, query string, input interface{}, compiler *ast.Compiler) ([]error, error) {
	rego, stdout := buildRego(viper.GetBool("trace"), query, input, compiler)
	resultSet, err := rego.Eval(ctx)
	if err != nil {
		return nil, fmt.Errorf("evaluating policy: %w", err)
	}

	topdown.PrettyTrace(os.Stdout, *stdout)

	hasResults := func(expression interface{}) bool {
		if v, ok := expression.([]interface{}); ok {
			return len(v) > 0
		}

		return false
	}

	var errs []error
	for _, result := range resultSet {
		for _, expression := range result.Expressions {
			value := expression.Value

			if hasResults(value) {
				for _, v := range value.([]interface{}) {
					errs = append(errs, errors.New(v.(string)))
				}
			}
		}
	}

	return errs, nil
}

func buildRego(trace bool, query string, input interface{}, compiler *ast.Compiler) (*rego.Rego, *topdown.BufferTracer) {
	var regoObj *rego.Rego
	var regoFunc []func(r *rego.Rego)
	buf := topdown.NewBufferTracer()

	regoFunc = append(regoFunc, rego.Query(query), rego.Compiler(compiler), rego.Input(input))
	if trace {
		regoFunc = append(regoFunc, rego.Tracer(buf))
	}

	regoObj = rego.New(regoFunc...)

	return regoObj, buf
}<|MERGE_RESOLUTION|>--- conflicted
+++ resolved
@@ -57,11 +57,7 @@
 			out := GetOutputManager()
 
 			if viper.GetBool("update") {
-<<<<<<< HEAD
-				update.NewUpdateCommand().Run(cmd, args)
-=======
-				update.NewUpdateCommand(ctx).Run(cmd, fileList)
->>>>>>> 7dbbf216
+				update.NewUpdateCommand(ctx).Run(cmd, args)
 			}
 
 			policyPath := viper.GetString("policy")
